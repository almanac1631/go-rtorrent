package rtorrent

import (
	"context"
	"fmt"
	"io"
	"log"
	"net/http"
	"time"

	"github.com/autobrr/go-rtorrent/xmlrpc"

	"github.com/pkg/errors"
)

// Client is used to communicate with a remote rTorrent instance
type Client struct {
	addr         string
	xmlrpcClient *xmlrpc.Client
	cfg          Config

	log *log.Logger
}

type Config struct {
	Addr          string
	TLSSkipVerify bool

	BasicUser string
	BasicPass string

	Log *log.Logger
}

type OptFunc func(*Client)

func WithCustomClient(client *http.Client) OptFunc {
	return func(c *Client) {
		c.xmlrpcClient = xmlrpc.NewClient(xmlrpc.Config{
			Addr:          c.cfg.Addr,
			TLSSkipVerify: c.cfg.TLSSkipVerify,
			BasicUser:     c.cfg.BasicUser,
			BasicPass:     c.cfg.BasicPass,
			Client:        client,
		})
	}
}

// NewClient returns a new instance of `Client`
func NewClient(cfg Config) *Client {
	c := &Client{
		addr: cfg.Addr,
		log:  log.New(io.Discard, "", log.LstdFlags),
		xmlrpcClient: xmlrpc.NewClient(xmlrpc.Config{
			Addr:          cfg.Addr,
			TLSSkipVerify: cfg.TLSSkipVerify,
			BasicUser:     cfg.BasicUser,
			BasicPass:     cfg.BasicPass,
		}),
	}

	// override logger if we pass one
	if cfg.Log != nil {
		c.log = cfg.Log
	}

	return c
}

<<<<<<< HEAD
// WithHTTPClient allows you to a provide a custom http.Client.
func (r *Client) WithHTTPClient(client *http.Client) *Client {
	r.xmlrpcClient = xmlrpc.NewClientWithHTTPClient(r.addr, client)
	return r
=======
func NewClientWithOpts(cfg Config, opts ...OptFunc) *Client {
	c := &Client{
		addr: cfg.Addr,
		log:  log.New(io.Discard, "", log.LstdFlags),
		cfg:  cfg,
		xmlrpcClient: xmlrpc.NewClient(xmlrpc.Config{
			Addr:          cfg.Addr,
			TLSSkipVerify: cfg.TLSSkipVerify,
			BasicUser:     cfg.BasicUser,
			BasicPass:     cfg.BasicPass,
		}),
	}

	for _, opt := range opts {
		opt(c)
	}

	// override logger if we pass one
	if cfg.Log != nil {
		c.log = cfg.Log
	}

	return c
>>>>>>> ceff346a
}

// FieldValue contains the Field and Value of an attribute on a rTorrent
type FieldValue struct {
	Field Field
	Value string
}

// Torrent represents a torrent in rTorrent
type Torrent struct {
	Hash      string
	Name      string
	Path      string
	Size      int
	Label     string
	Completed bool
	Ratio     float64
	Created   time.Time
	Started   time.Time
	Finished  time.Time
}

// Status represents the status of a torrent
type Status struct {
	Completed      bool
	CompletedBytes int
	DownRate       int
	UpRate         int
	Ratio          float64
	Size           int
}

// File represents a file in rTorrent
type File struct {
	Path string
	Size int
}

// Field represents an attribute on a Client entity that can be queried or set
type Field string

// View represents a "view" within Client
type View string

const (
	// ViewMain represents the "main" view, containing all torrents
	ViewMain View = "main"
	// ViewStarted represents the "started" view, containing only torrents that have been started
	ViewStarted View = "started"
	// ViewStopped represents the "stopped" view, containing only torrents that have been stopped
	ViewStopped View = "stopped"
	// ViewHashing represents the "hashing" view, containing only torrents that are currently hashing
	ViewHashing View = "hashing"
	// ViewSeeding represents the "seeding" view, containing only torrents that are currently seeding
	ViewSeeding View = "seeding"

	// DName represents the name of a "Downloading Items"
	DName Field = "d.name"
	// DLabel represents the label of a "Downloading Item"
	DLabel Field = "d.custom1"
	// DSizeInBytes represents the size in bytes of a "Downloading Item"
	DSizeInBytes Field = "d.size_bytes"
	// DHash represents the hash of a "Downloading Item"
	DHash Field = "d.hash"
	// DBasePath represents the base path of a "Downloading Item"
	DBasePath Field = "d.base_path"
	// DDirectory represents the directory of a "Downloading Item"
	DDirectory Field = "d.directory"
	// DIsActive represents whether a "Downloading Item" is active or not
	DIsActive Field = "d.is_active"
	// DRatio represents the ratio of a "Downloading Item"
	DRatio Field = "d.ratio"
	// DComplete represents whether the "Downloading Item" is complete or not
	DComplete Field = "d.complete"
	// DCompletedBytes represents the total of completed bytes of the "Downloading Item"
	DCompletedBytes Field = "d.completed_bytes"
	// DDownRate represents the download rate of the "Downloading Item"
	DDownRate Field = "d.down.rate"
	// DUpRate represents the upload rate of the "Downloading Item"
	DUpRate Field = "d.up.rate"
	// DCreationTime represents the date the torrent was created
	DCreationTime Field = "d.creation_date"
	// DFinishedTime represents the date the torrent finished downloading
	DFinishedTime Field = "d.timestamp.finished"
	// DStartedTime represents the date the torrent started downloading
	DStartedTime Field = "d.timestamp.started"

	// FPath represents the path of a "File Item"
	FPath Field = "f.path"
	// FSizeInBytes represents the size in bytes of a "File Item"
	FSizeInBytes Field = "f.size_bytes"
)

// Query converts the field to a string which allows it to be queried
// Example:
//
//	DName.Query() // returns "d.name="
func (f Field) Query() string {
	return fmt.Sprintf("%s=", f)
}

// SetValue returns a FieldValue struct which can be used to set the field on a particular item in rTorrent to the specified value
func (f Field) SetValue(value string) *FieldValue {
	return &FieldValue{f, value}
}

// Cmd returns the representation of the field which allows it to be used a command with Client
func (f Field) Cmd() string {
	return string(f)
}

func (f *FieldValue) String() string {
	return fmt.Sprintf("%s.set=\"%s\"", f.Field, f.Value)
}

// Pretty returns a formatted string representing this Torrent
func (t *Torrent) Pretty() string {
	return fmt.Sprintf("Torrent:\n\tHash: %v\n\tName: %v\n\tPath: %v\n\tLabel: %v\n\tSize: %v bytes\n\tCompleted: %v\n\tRatio: %v\n", t.Hash, t.Name, t.Path, t.Label, t.Size, t.Completed, t.Ratio)
}

// Pretty returns a formatted string representing this File
func (f *File) Pretty() string {
	return fmt.Sprintf("File:\n\tPath: %v\n\tSize: %v bytes\n", f.Path, f.Size)
}

// AddStopped adds a new torrent by URL in a stopped state
//
// extraArgs can be any valid rTorrent rpc command. For instance:
//
// Adds the Torrent by URL (stopped) and sets the label on the torrent
//
//	AddStopped("some-url", &FieldValue{"d.custom1", "my-label"})
//
// Or:
//
//	AddStopped("some-url", DLabel.SetValue("my-label"))
//
// Adds the Torrent by URL (stopped) and  sets the label and base path
//
//	AddStopped("some-url", &FieldValue{"d.custom1", "my-label"}, &FiedValue{"d.base_path", "/some/valid/path"})
//
// Or:
//
//	AddStopped("some-url", DLabel.SetValue("my-label"), DBasePath.SetValue("/some/valid/path"))
func (r *Client) AddStopped(ctx context.Context, url string, extraArgs ...*FieldValue) error {
	return r.add(ctx, "load.normal", []byte(url), extraArgs...)
}

// Add adds a new torrent by URL and starts the torrent
//
// extraArgs can be any valid rTorrent rpc command. For instance:
//
// Adds the Torrent by URL and sets the label on the torrent
//
//	Add("some-url", "d.custom1.set=\"my-label\"")
//
// Or:
//
//	Add("some-url", DLabel.SetValue("my-label"))
//
// Adds the Torrent by URL and  sets the label as well as base path
//
//	Add("some-url", "d.custom1.set=\"my-label\"", "d.base_path=\"/some/valid/path\"")
//
// Or:
//
//	Add("some-url", DLabel.SetValue("my-label"), DBasePath.SetValue("/some/valid/path"))
func (r *Client) Add(ctx context.Context, url string, extraArgs ...*FieldValue) error {
	return r.add(ctx, "load.start", []byte(url), extraArgs...)
}

// AddTorrentStopped adds a new torrent by the torrent files data but does not start the torrent
//
// extraArgs can be any valid rTorrent rpc command. For instance:
//
// Adds the Torrent file (stopped) and sets the label on the torrent
//
//	AddTorrentStopped(fileData, "d.custom1.set=\"my-label\"")
//
// Or:
//
//	AddTorrentStopped(fileData, DLabel.SetValue("my-label"))
//
// Adds the Torrent file and (stopped) sets the label and base path
//
//	AddTorrentStopped(fileData, "d.custom1.set=\"my-label\"", "d.base_path=\"/some/valid/path\"")
//
// Or:
//
//	AddTorrentStopped(fileData, DLabel.SetValue("my-label"), DBasePath.SetValue("/some/valid/path"))
func (r *Client) AddTorrentStopped(ctx context.Context, data []byte, extraArgs ...*FieldValue) error {
	return r.add(ctx, "load.raw", data, extraArgs...)
}

// AddTorrent adds a new torrent by the torrent files data and starts the torrent
//
// extraArgs can be any valid rTorrent rpc command. For instance:
//
// Adds the Torrent file and sets the label on the torrent
//
//	Add(fileData, "d.custom1.set=\"my-label\"")
//
// Or:
//
//	AddTorrent(fileData, DLabel.SetValue("my-label"))
//
// Adds the Torrent file and  sets the label and base path
//
//	Add(fileData, "d.custom1.set=\"my-label\"", "d.base_path=\"/some/valid/path\"")
//
// Or:
//
//	AddTorrent(fileData, DLabel.SetValue("my-label"), DBasePath.SetValue("/some/valid/path"))
func (r *Client) AddTorrent(ctx context.Context, data []byte, extraArgs ...*FieldValue) error {
	return r.add(ctx, "load.raw_start", data, extraArgs...)
}

func (r *Client) add(ctx context.Context, cmd string, data []byte, extraArgs ...*FieldValue) error {
	args := []interface{}{data}
	for _, v := range extraArgs {
		args = append(args, v.String())
	}

	_, err := r.xmlrpcClient.Call(ctx, cmd, "", args)
	if err != nil {
		return errors.Wrap(err, fmt.Sprintf("%s XMLRPC call failed", cmd))
	}
	return nil
}

// IP returns the IP reported by this Client instance
func (r *Client) IP(ctx context.Context) (string, error) {
	result, err := r.xmlrpcClient.Call(ctx, "network.bind_address")
	if err != nil {
		return "", errors.Wrap(err, "network.bind_address XMLRPC call failed")
	}
	if ips, ok := result.([]interface{}); ok {
		result = ips[0]
	}
	if ip, ok := result.(string); ok {
		return ip, nil
	}
	return "", errors.Errorf("result isn't string: %v", result)
}

// Name returns the name reported by this Client instance
func (r *Client) Name(ctx context.Context) (string, error) {
	result, err := r.xmlrpcClient.Call(ctx, "system.hostname")
	if err != nil {
		return "", errors.Wrap(err, "system.hostname XMLRPC call failed")
	}
	if names, ok := result.([]interface{}); ok {
		result = names[0]
	}
	if name, ok := result.(string); ok {
		return name, nil
	}
	return "", errors.Errorf("result isn't string: %v", result)
}

// DownTotal returns the total downloaded metric reported by this Client instance (bytes)
func (r *Client) DownTotal(ctx context.Context) (int, error) {
	result, err := r.xmlrpcClient.Call(ctx, "throttle.global_down.total")
	if err != nil {
		return 0, errors.Wrap(err, "throttle.global_down.total XMLRPC call failed")
	}
	if totals, ok := result.([]interface{}); ok {
		result = totals[0]
	}
	if total, ok := result.(int); ok {
		return total, nil
	}
	return 0, errors.Errorf("result isn't int: %v", result)
}

// DownRate returns the current download rate reported by this Client instance (bytes/s)
func (r *Client) DownRate(ctx context.Context) (int, error) {
	result, err := r.xmlrpcClient.Call(ctx, "throttle.global_down.rate")
	if err != nil {
		return 0, errors.Wrap(err, "throttle.global_down.rate XMLRPC call failed")
	}
	if totals, ok := result.([]interface{}); ok {
		result = totals[0]
	}
	if total, ok := result.(int); ok {
		return total, nil
	}
	return 0, errors.Errorf("result isn't int: %v", result)
}

// UpTotal returns the total uploaded metric reported by this Client instance (bytes)
func (r *Client) UpTotal(ctx context.Context) (int, error) {
	result, err := r.xmlrpcClient.Call(ctx, "throttle.global_up.total")
	if err != nil {
		return 0, errors.Wrap(err, "throttle.global_up.total XMLRPC call failed")
	}
	if totals, ok := result.([]interface{}); ok {
		result = totals[0]
	}
	if total, ok := result.(int); ok {
		return total, nil
	}
	return 0, errors.Errorf("result isn't int: %v", result)
}

// UpRate returns the current upload rate reported by this Client instance (bytes/s)
func (r *Client) UpRate(ctx context.Context) (int, error) {
	result, err := r.xmlrpcClient.Call(ctx, "throttle.global_up.rate")
	if err != nil {
		return 0, errors.Wrap(err, "throttle.global_up.rate XMLRPC call failed")
	}
	if totals, ok := result.([]interface{}); ok {
		result = totals[0]
	}
	if total, ok := result.(int); ok {
		return total, nil
	}
	return 0, errors.Errorf("result isn't int: %v", result)
}

// GetTorrents returns all the torrents reported by this Client instance
func (r *Client) GetTorrents(ctx context.Context, view View) ([]Torrent, error) {
	args := []interface{}{"", string(view), DName.Query(), DSizeInBytes.Query(), DHash.Query(), DLabel.Query(), DDirectory.Query(), DIsActive.Query(), DComplete.Query(), DRatio.Query(), DCreationTime.Query(), DFinishedTime.Query(), DStartedTime.Query()}
	results, err := r.xmlrpcClient.Call(ctx, "d.multicall2", args...)
	var torrents []Torrent
	if err != nil {
		return torrents, errors.Wrap(err, "d.multicall2 XMLRPC call failed")
	}
	for _, outerResult := range results.([]interface{}) {
		for _, innerResult := range outerResult.([]interface{}) {
			torrentData := innerResult.([]interface{})
			torrents = append(torrents, Torrent{
				Hash:      torrentData[2].(string),
				Name:      torrentData[0].(string),
				Path:      torrentData[4].(string),
				Size:      torrentData[1].(int),
				Label:     torrentData[3].(string),
				Completed: torrentData[6].(int) > 0,
				Ratio:     float64(torrentData[7].(int)) / float64(1000),
				Created:   time.Unix(int64(torrentData[8].(int)), 0),
				Finished:  time.Unix(int64(torrentData[9].(int)), 0),
				Started:   time.Unix(int64(torrentData[10].(int)), 0),
			})
		}
	}
	return torrents, nil
}

// GetTorrent returns the torrent identified by the given hash
func (r *Client) GetTorrent(ctx context.Context, hash string) (Torrent, error) {
	var t Torrent
	t.Hash = hash
	// Name
	results, err := r.xmlrpcClient.Call(ctx, "d.name", t.Hash)
	if err != nil {
		return t, errors.Wrap(err, "d.name XMLRPC call failed")
	}
	t.Name = results.([]interface{})[0].(string)
	// Size
	results, err = r.xmlrpcClient.Call(ctx, "d.size_bytes", t.Hash)
	if err != nil {
		return t, errors.Wrap(err, "d.size_bytes XMLRPC call failed")
	}
	t.Size = results.([]interface{})[0].(int)
	// Label
	results, err = r.xmlrpcClient.Call(ctx, "d.custom1", t.Hash)
	if err != nil {
		return t, errors.Wrap(err, "d.custom1 XMLRPC call failed")
	}
	t.Label = results.([]interface{})[0].(string)
	// Path
	results, err = r.xmlrpcClient.Call(ctx, "d.directory", t.Hash)
	if err != nil {
		return t, errors.Wrap(err, "d.directory XMLRPC call failed")
	}
	t.Path = results.([]interface{})[0].(string)
	// Completed
	results, err = r.xmlrpcClient.Call(ctx, "d.complete", t.Hash)
	if err != nil {
		return t, errors.Wrap(err, "d.complete XMLRPC call failed")
	}
	t.Completed = results.([]interface{})[0].(int) > 0
	// Ratio
	results, err = r.xmlrpcClient.Call(ctx, "d.ratio", t.Hash)
	if err != nil {
		return t, errors.Wrap(err, "d.ratio XMLRPC call failed")
	}
	t.Ratio = float64(results.([]interface{})[0].(int)) / float64(1000)
	// Created
	results, err = r.xmlrpcClient.Call(ctx, string(DCreationTime), t.Hash)
	if err != nil {
		return t, errors.Wrap(err, fmt.Sprintf("%s XMLRPC call failed", string(DCreationTime)))
	}
	t.Created = time.Unix(int64(results.([]interface{})[0].(int)), 0)
	// Finished
	results, err = r.xmlrpcClient.Call(ctx, string(DFinishedTime), t.Hash)
	if err != nil {
		return t, errors.Wrap(err, fmt.Sprintf("%s XMLRPC call failed", string(DFinishedTime)))
	}
	t.Finished = time.Unix(int64(results.([]interface{})[0].(int)), 0)
	// Started
	results, err = r.xmlrpcClient.Call(ctx, string(DStartedTime), t.Hash)
	if err != nil {
		return t, errors.Wrap(err, fmt.Sprintf("%s XMLRPC call failed", string(DStartedTime)))
	}
	t.Created = time.Unix(int64(results.([]interface{})[0].(int)), 0)

	return t, nil
}

// Delete removes the torrent
func (r *Client) Delete(ctx context.Context, t Torrent) error {
	_, err := r.xmlrpcClient.Call(ctx, "d.erase", t.Hash)
	if err != nil {
		return errors.Wrap(err, "d.erase XMLRPC call failed")
	}
	return nil
}

// GetFiles returns all the files for a given `Torrent`
func (r *Client) GetFiles(ctx context.Context, t Torrent) ([]File, error) {
	args := []interface{}{t.Hash, 0, FPath.Query(), FSizeInBytes.Query()}
	results, err := r.xmlrpcClient.Call(ctx, "f.multicall", args...)
	var files []File
	if err != nil {
		return files, errors.Wrap(err, "f.multicall XMLRPC call failed")
	}
	for _, outerResult := range results.([]interface{}) {
		for _, innerResult := range outerResult.([]interface{}) {
			fileData := innerResult.([]interface{})
			files = append(files, File{
				Path: fileData[0].(string),
				Size: fileData[1].(int),
			})
		}
	}
	return files, nil
}

// SetLabel sets the label on the given Torrent
func (r *Client) SetLabel(ctx context.Context, t Torrent, newLabel string) error {
	t.Label = newLabel
	args := []interface{}{t.Hash, newLabel}
	if _, err := r.xmlrpcClient.Call(ctx, "d.custom1.set", args...); err != nil {
		return errors.Wrap(err, "d.custom1.set XMLRPC call failed")
	}
	return nil
}

// GetStatus returns the Status for a given Torrent
func (r *Client) GetStatus(ctx context.Context, t Torrent) (Status, error) {
	var s Status
	// Completed
	results, err := r.xmlrpcClient.Call(ctx, "d.complete", t.Hash)
	if err != nil {
		return s, errors.Wrap(err, "d.complete XMLRPC call failed")
	}
	s.Completed = results.([]interface{})[0].(int) > 0
	// CompletedBytes
	results, err = r.xmlrpcClient.Call(ctx, "d.completed_bytes", t.Hash)
	if err != nil {
		return s, errors.Wrap(err, "d.completed_bytes XMLRPC call failed")
	}
	s.CompletedBytes = results.([]interface{})[0].(int)
	// DownRate
	results, err = r.xmlrpcClient.Call(ctx, "d.down.rate", t.Hash)
	if err != nil {
		return s, errors.Wrap(err, "d.down.rate XMLRPC call failed")
	}
	s.DownRate = results.([]interface{})[0].(int)
	// UpRate
	results, err = r.xmlrpcClient.Call(ctx, "d.up.rate", t.Hash)
	if err != nil {
		return s, errors.Wrap(err, "d.up.rate XMLRPC call failed")
	}
	s.UpRate = results.([]interface{})[0].(int)
	// Ratio
	results, err = r.xmlrpcClient.Call(ctx, "d.ratio", t.Hash)
	if err != nil {
		return s, errors.Wrap(err, "d.ratio XMLRPC call failed")
	}
	s.Ratio = float64(results.([]interface{})[0].(int)) / float64(1000)
	// Size
	results, err = r.xmlrpcClient.Call(ctx, "d.size_bytes", t.Hash)
	if err != nil {
		return s, errors.Wrap(err, "d.size_bytes XMLRPC call failed")
	}
	s.Size = results.([]interface{})[0].(int)
	return s, nil
}

// StartTorrent starts the torrent
func (r *Client) StartTorrent(ctx context.Context, t Torrent) error {
	_, err := r.xmlrpcClient.Call(ctx, "d.start", t.Hash)
	if err != nil {
		return errors.Wrap(err, "d.start XMLRPC call failed")
	}
	return nil
}

// StopTorrent stops the torrent
func (r *Client) StopTorrent(ctx context.Context, t Torrent) error {
	_, err := r.xmlrpcClient.Call(ctx, "d.stop", t.Hash)
	if err != nil {
		return errors.Wrap(err, "d.stop XMLRPC call failed")
	}
	return nil
}

// CloseTorrent closes the torrent
func (r *Client) CloseTorrent(ctx context.Context, t Torrent) error {
	_, err := r.xmlrpcClient.Call(ctx, "d.close", t.Hash)
	if err != nil {
		return errors.Wrap(err, "d.close XMLRPC call failed")
	}
	return nil
}

// OpenTorrent opens the torrent
func (r *Client) OpenTorrent(ctx context.Context, t Torrent) error {
	_, err := r.xmlrpcClient.Call(ctx, "d.open", t.Hash)
	if err != nil {
		return errors.Wrap(err, "d.open XMLRPC call failed")
	}
	return nil
}

// PauseTorrent pauses the torrent
func (r *Client) PauseTorrent(ctx context.Context, t Torrent) error {
	_, err := r.xmlrpcClient.Call(ctx, "d.pause", t.Hash)
	if err != nil {
		return errors.Wrap(err, "d.pause XMLRPC call failed")
	}
	return nil
}

// ResumeTorrent resumes the torrent
func (r *Client) ResumeTorrent(ctx context.Context, t Torrent) error {
	_, err := r.xmlrpcClient.Call(ctx, "d.resume", t.Hash)
	if err != nil {
		return errors.Wrap(err, "d.resume XMLRPC call failed")
	}
	return nil
}

// IsActive checks if the torrent is active
func (r *Client) IsActive(ctx context.Context, t Torrent) (bool, error) {
	results, err := r.xmlrpcClient.Call(ctx, "d.is_active", t.Hash)
	if err != nil {
		return false, errors.Wrap(err, "d.is_active XMLRPC call failed")
	}
	// active = 1; inactive = 0
	return results.([]interface{})[0].(int) == 1, nil
}

// IsOpen checks if the torrent is open
func (r *Client) IsOpen(ctx context.Context, t Torrent) (bool, error) {
	results, err := r.xmlrpcClient.Call(ctx, "d.is_open", t.Hash)
	if err != nil {
		return false, errors.Wrap(err, "d.is_open XMLRPC call failed")
	}
	// open = 1; closed = 0
	return results.([]interface{})[0].(int) == 1, nil
}

// State returns the state that the torrent is into
// It returns: 0 for stopped, 1 for started/paused
func (r *Client) State(ctx context.Context, t Torrent) (int, error) {
	results, err := r.xmlrpcClient.Call(ctx, "d.state", t.Hash)
	if err != nil {
		return 0, errors.Wrap(err, "d.state XMLRPC call failed")
	}
	return results.([]interface{})[0].(int), nil
}<|MERGE_RESOLUTION|>--- conflicted
+++ resolved
@@ -67,12 +67,12 @@
 	return c
 }
 
-<<<<<<< HEAD
 // WithHTTPClient allows you to a provide a custom http.Client.
 func (r *Client) WithHTTPClient(client *http.Client) *Client {
 	r.xmlrpcClient = xmlrpc.NewClientWithHTTPClient(r.addr, client)
 	return r
-=======
+}
+
 func NewClientWithOpts(cfg Config, opts ...OptFunc) *Client {
 	c := &Client{
 		addr: cfg.Addr,
@@ -96,7 +96,6 @@
 	}
 
 	return c
->>>>>>> ceff346a
 }
 
 // FieldValue contains the Field and Value of an attribute on a rTorrent
